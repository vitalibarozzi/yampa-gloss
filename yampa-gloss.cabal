--- conflicted
+++ resolved
@@ -31,11 +31,7 @@
 library
   exposed-modules:     Graphics.Gloss.Interface.FRP.Yampa
   build-depends:       base  >= 4.7   && <4.13
-<<<<<<< HEAD
                      , gloss >= 1.10  && <1.14
-=======
-                     , gloss >= 1.10  && <1.13
->>>>>>> 45daa861
                      , Yampa >= 0.9.6 && <0.14
   hs-source-dirs:      src
   default-language:    Haskell2010
@@ -48,11 +44,7 @@
   if flag(examples)
     buildable: True
     build-depends:       base        >= 4.7   && <4.13
-<<<<<<< HEAD
                        , gloss       >= 1.10  && <1.14
-=======
-                       , gloss       >= 1.10  && <1.13
->>>>>>> 45daa861
                        , Yampa       >= 0.9.6 && <0.14
                        , yampa-gloss
   else
